--- conflicted
+++ resolved
@@ -94,18 +94,14 @@
                                   .build();
 
       //showDebugMessage(seg);
-<<<<<<< HEAD
-      var arena = Arena.ofAuto();
-      var mem = arena.allocate(10, 8);
-=======
-      var alloc = SegmentAllocator.nativeAllocator(SegmentScope.auto());
-      var mem = alloc.allocate(24, 8);
->>>>>>> 62a1eab8
-      method.invoke(1, (short)2, mem);
-
-      Assertions.assertEquals(1L, mem.get(ValueLayout.JAVA_LONG, 0));
-      Assertions.assertEquals((short)2, mem.get(ValueLayout.JAVA_SHORT, 8));
-      Assertions.assertEquals(1L, mem.get(ValueLayout.JAVA_LONG, 16));
+      try(var arena = Arena.ofConfined()){
+        var mem = arena.allocate(24, 8);
+        method.invoke(1, (short)2, mem);
+
+        Assertions.assertEquals(1L, mem.get(ValueLayout.JAVA_LONG, 0));
+        Assertions.assertEquals((short)2, mem.get(ValueLayout.JAVA_SHORT, 8));
+        Assertions.assertEquals(1L, mem.get(ValueLayout.JAVA_LONG, 16));
+      }
     }
     catch(Throwable t){
       Assertions.fail(t);
