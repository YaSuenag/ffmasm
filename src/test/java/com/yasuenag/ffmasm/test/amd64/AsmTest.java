--- conflicted
+++ resolved
@@ -26,10 +26,7 @@
 import java.io.IOException;
 import java.lang.foreign.Arena;
 import java.lang.foreign.FunctionDescriptor;
-<<<<<<< HEAD
 import java.lang.foreign.Linker;
-=======
->>>>>>> 94c2cf45
 import java.lang.foreign.ValueLayout;
 import java.nio.ByteOrder;
 import java.util.OptionalInt;
@@ -98,15 +95,9 @@
                                   .build();
 
       //showDebugMessage(seg);
-<<<<<<< HEAD
-      var arena = Arena.ofAuto();
-      var mem = arena.allocate(10, 8);
-      method.invoke(1, (short)2, mem);
-=======
       try(var arena = Arena.ofConfined()){
         var mem = arena.allocate(24, 8);
         method.invoke(1, (short)2, mem);
->>>>>>> 94c2cf45
 
         Assertions.assertEquals(1L, mem.get(ValueLayout.JAVA_LONG, 0));
         Assertions.assertEquals((short)2, mem.get(ValueLayout.JAVA_SHORT, 8));
